--- conflicted
+++ resolved
@@ -409,11 +409,7 @@
             p_value = self.test.compute(self)
             if isinstance(p_value, float):
                 self.infolabel.setText(
-<<<<<<< HEAD
                     '\np-value: {}'.format(p_value))
-=======
-                    "\n".join(["p-value:" + str(round(p_value, 3))]))
->>>>>>> 5add450a
             else:
 
                 self.infolabel.setText(
